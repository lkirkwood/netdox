use std::{
    collections::{hash_map::Entry, HashMap, HashSet},
    io::{Cursor, Write},
};

use crate::{
    data::{
        model::{
            Change, ChangelogEntry, DNSRecords, DataKind, DNS_KEY, NODES_KEY, PDATA_KEY,
            REPORTS_KEY,
        },
        store::DataStore,
        DataConn,
    },
    error::{NetdoxError, NetdoxResult},
    io_err, process_err, redis_err, remote_err,
};

use super::{
    psml::{
        changelog_document, dns_name_document, links::LinkContent, metadata_fragment,
        processed_node_document, remote_config_document, report_document, DNS_RECORD_SECTION,
        IMPLIED_RECORD_SECTION, METADATA_FRAGMENT, PDATA_SECTION, RDATA_SECTION,
    },
    remote::{
        dns_qname_to_docid, node_id_to_docid, report_id_to_docid, CHANGELOG_DOCID,
        CHANGELOG_FRAGMENT,
    },
    PSRemote,
};
use async_trait::async_trait;
use futures::future::{join_all, BoxFuture};
<<<<<<< HEAD
=======
use pageseeder_api::error::PSError;
>>>>>>> 742eda00
use paris::Logger;
use psml::{
    model::{Document, Fragment, FragmentContent, Fragments, PropertiesFragment},
    text::{Para, ParaContent},
};
use quick_xml::se as xml_se;
use zip::ZipWriter;

const UPLOAD_DIR: &str = "netdox";

/// Data that can be published by a PSPublisher.
pub enum PublishData<'a> {
    Create {
        target_ids: Vec<String>,
        document: Document,
    },
    Update {
        target_id: String,
        future: BoxFuture<'a, NetdoxResult<()>>,
    },
}

#[async_trait]
pub trait PSPublisher {
    /// Adds a DNS record to relevant document given the changelog change value.
    async fn add_dns_record(&self, record: DNSRecords) -> NetdoxResult<()>;

    /// Updates the fragment with the metadata change from the change value.
    async fn update_metadata(&self, mut backend: DataStore, value: &str) -> NetdoxResult<()>;

    /// Creates the fragment with the data.
    async fn create_data(
        &self,
        mut backend: DataStore,
        obj_id: &str,
        data_id: &str,
        kind: &DataKind,
    ) -> NetdoxResult<()>;

    /// Updates the fragment with the data.
    async fn update_data(
        &self,
        mut backend: DataStore,
        obj_id: &str,
        data_id: &str,
        kind: &DataKind,
    ) -> NetdoxResult<()>;

    /// Uploads a set of PSML documents to the server.
    async fn upload_docs(&self, docs: Vec<Document>) -> NetdoxResult<()>;

    /// Returns publishable data for a change.
    async fn prep_data<'a>(
        &'a self,
        mut con: DataStore,
        change: &'a Change,
    ) -> NetdoxResult<Vec<PublishData>>;

    /// Prepares a set of futures that will apply the given changes.
    async fn prep_changes<'a>(
        &'a self,
        mut con: DataStore,
        changes: HashSet<&'a Change>,
    ) -> NetdoxResult<Vec<BoxFuture<NetdoxResult<()>>>>;

    /// Applies the given changes to the PageSeeder documents on the remote.
    /// Will attempt to update in place where possible.
    async fn apply_changes(
        &self,
        mut con: DataStore,
        changes: Vec<ChangelogEntry>,
    ) -> NetdoxResult<()>;
}

#[async_trait]
impl PSPublisher for PSRemote {
    async fn add_dns_record(&self, record: DNSRecords) -> NetdoxResult<()> {
        let docid = dns_qname_to_docid(record.name());
        let fragment = PropertiesFragment::from(record.clone());
        let section = match record {
            DNSRecords::Actual(_) => DNS_RECORD_SECTION,
            DNSRecords::Implied(_) => IMPLIED_RECORD_SECTION,
        };

        match xml_se::to_string_with_root("properties-fragment", &fragment) {
            Ok(content) => {
<<<<<<< HEAD
                self.server()
=======
                match self
                    .server()
>>>>>>> 742eda00
                    .await?
                    .add_uri_fragment(
                        &self.username,
                        &self.group,
                        &docid,
                        &content,
                        HashMap::from([("section", section), ("fragment", &fragment.id)]),
                    )
                    .await
                {
                    Err(PSError::ApiError(err)) => {
                        if err.message == "The fragment already exists." {
                            Ok(())
                        } else {
                            Err(PSError::ApiError(err).into())
                        }
                    }
                    Err(other_err) => Err(other_err.into()),
                    Ok(_) => Ok(()),
                }
            }
            Err(err) => {
                io_err!(format!(
                    "Failed to serialise DNS record to PSML: {}",
                    err.to_string()
                ))
            }
        }
    }

    /// Returns the ID of the object owning the metadata.
    async fn update_metadata(&self, mut backend: DataStore, obj_id: &str) -> NetdoxResult<()> {
        let mut id_parts = obj_id.split(';');
        let (metadata, docid) = match id_parts.next() {
            Some(NODES_KEY) => {
                let node = backend
                    .get_node(&id_parts.collect::<Vec<&str>>().join(";"))
                    .await?;
                let metadata = backend.get_node_metadata(&node).await?;
                (metadata, node_id_to_docid(&node.link_id))
            }
            Some(DNS_KEY) => {
                let qname = &id_parts.collect::<Vec<&str>>().join(";");
                let metadata = backend.get_dns_metadata(qname).await?;
                (metadata, dns_qname_to_docid(qname))
            }
            _ => {
                return redis_err!(format!(
                    "Invalid updated metadata change object id (wrong first segment): {obj_id}"
                ))
            }
        };

        let fragment = metadata_fragment(metadata)
            .create_links(&mut backend)
            .await?;

        match xml_se::to_string_with_root("properties-fragment", &fragment) {
            Ok(content) => {
                self.server()
                    .await?
                    .put_uri_fragment(
                        &self.username,
                        &self.group,
                        &docid,
                        METADATA_FRAGMENT,
                        content,
                        None,
                    )
                    .await?;
            }
            Err(err) => {
                return io_err!(format!(
                    "Failed to serialise metadata to PSML: {}",
                    err.to_string()
                ))
            }
        }

        Ok(())
    }

    async fn create_data(
        &self,
        mut backend: DataStore,
        obj_id: &str,
        data_id: &str,
        kind: &DataKind,
    ) -> NetdoxResult<()> {
        let (data_key, section) = match kind {
            DataKind::Plugin => (format!("{PDATA_KEY};{obj_id};{data_id}"), PDATA_SECTION),
            DataKind::Report => (format!("{obj_id};{data_id}"), RDATA_SECTION),
        };
        let data = backend.get_data(&data_key).await?;

        let mut id_parts = obj_id.split(';');
        let docid = match id_parts.next() {
            Some(DNS_KEY) => dns_qname_to_docid(&id_parts.collect::<Vec<_>>().join(";")),

            Some(NODES_KEY) => {
                let raw_id = id_parts.collect::<Vec<&str>>().join(";");
                if let Some(id) = backend.get_node_from_raw(&raw_id).await? {
                    node_id_to_docid(&id)
                } else {
                    return process_err!(format!(
                        "Data not attached to any processed node was updated. Raw id: {raw_id}"
                    ));
                }
            }

            Some(REPORTS_KEY) => match id_parts.next() {
                Some(id) => report_id_to_docid(id),
                None => return redis_err!(format!("Invalid report data key: {obj_id}")),
            },
            _ => return redis_err!(format!("Invalid created data change value: {obj_id}")),
        };

        let fragment = Fragments::from(data).create_links(&mut backend).await?;
        let id = match &fragment {
            Fragments::Fragment(frag) => &frag.id,
            Fragments::Media(_frag) => todo!("Media fragment in pageseeder-rs"),
            Fragments::Properties(frag) => &frag.id,
            Fragments::Xref(frag) => &frag.id,
        };

        match xml_se::to_string(&fragment) {
            Ok(content) => {
<<<<<<< HEAD
                self.server()
=======
                match self
                    .server()
>>>>>>> 742eda00
                    .await?
                    .add_uri_fragment(
                        &self.username,
                        &self.group,
                        &docid,
                        &content,
                        HashMap::from([("section", section), ("fragment", id)]),
                    )
<<<<<<< HEAD
                    .await?;
            }
            Err(err) => {
                return io_err!(format!(
=======
                    .await
                {
                    Err(PSError::ApiError(err)) => {
                        if err.message == "The fragment already exists." {
                            self.update_data(backend, obj_id, data_id, kind).await
                        } else {
                            Err(PSError::ApiError(err).into())
                        }
                    }
                    Err(other_err) => Err(other_err.into()),
                    Ok(_) => Ok(()),
                }
            }
            Err(err) => {
                io_err!(format!(
>>>>>>> 742eda00
                    "Failed to serialise data to PSML: {}",
                    err.to_string()
                ))
            }
        }
<<<<<<< HEAD

        Ok(())
=======
>>>>>>> 742eda00
    }

    async fn update_data(
        &self,
        mut backend: DataStore,
        obj_id: &str,
        data_id: &str,
        kind: &DataKind,
    ) -> NetdoxResult<()> {
        let data_key = match kind {
            DataKind::Plugin => format!("{PDATA_KEY};{obj_id};{data_id}"),
            DataKind::Report => format!("{obj_id};{data_id}"),
        };
        let data = backend.get_data(&data_key).await?;

        let mut id_parts = obj_id.split(';');
        let docid = match id_parts.next() {
            Some(DNS_KEY) => dns_qname_to_docid(&id_parts.collect::<Vec<_>>().join(";")),

            Some(NODES_KEY) => {
                let raw_id = id_parts.collect::<Vec<&str>>().join(";");
                if let Some(id) = backend.get_node_from_raw(&raw_id).await? {
                    node_id_to_docid(&id)
                } else {
                    return process_err!(format!(
                        "Data not attached to any processed node was updated. Raw id: {raw_id}"
                    ));
                }
            }

            Some(REPORTS_KEY) => match id_parts.next() {
                Some(id) => report_id_to_docid(id),
                None => return redis_err!(format!("Invalid report data key: {obj_id}")),
            },
            _ => return redis_err!(format!("Invalid updated data change value: {obj_id}")),
        };

        let fragment = Fragments::from(data).create_links(&mut backend).await?;
        let id = match &fragment {
            Fragments::Fragment(frag) => &frag.id,
            Fragments::Media(_frag) => todo!("Media fragment in pageseeder-rs"),
            Fragments::Properties(frag) => &frag.id,
            Fragments::Xref(frag) => &frag.id,
        };

        match xml_se::to_string(&fragment) {
            Ok(content) => {
                self.server()
                    .await?
                    .put_uri_fragment(&self.username, &self.group, &docid, id, content, None)
                    .await?;
            }
            Err(err) => {
                return io_err!(format!(
                    "Failed to serialise data to PSML: {}",
                    err.to_string()
                ))
            }
        }

        Ok(())
    }

    async fn upload_docs(&self, docs: Vec<Document>) -> NetdoxResult<()> {
        let mut log = Logger::new();
        let num_docs = docs.len();
        log.loading(format!("Zipping {num_docs} documents..."));

        let mut zip_file = vec![];
        let mut zip = ZipWriter::new(Cursor::new(&mut zip_file));
        for doc in docs {
            let filename = match &doc.doc_info {
                None => {
                    return process_err!(format!(
                        "Tried to upload PSML document with no documentinfo."
                    ))
                }
                Some(info) => {
                    match &info.uri {
                        None => {
                            return process_err!(format!(
                                "Tried to upload PSML document with no uri descriptor."
                            ))
                        }
                        Some(uri) => match &uri.docid {
                            None => {
                                return process_err!(format!(
                                    "Tried to upload PSML document with no docid."
                                ))
                            }
                            Some(docid) => {
                                if docid.len() > 100 {
                                    log.warn(format!("Had to skip uploading document with docid too long: {docid}"));
                                    continue;
                                }
                                let mut filename = String::from(docid);
                                filename.push_str(".psml");
                                filename
                            }
                        },
                    }
                }
            };

            if let Err(err) = zip.start_file(filename, Default::default()) {
                return io_err!(format!("Failed to start file in zip to upload: {err}"));
            }

            match quick_xml::se::to_string(&doc) {
                Ok(xml) => {
                    if let Err(err) = zip.write(&xml.into_bytes()) {
                        return io_err!(format!("Failed to write psml document into zip: {err}"));
                    }
                }
                Err(err) => {
                    return process_err!(format!("Failed to serialise psml document: {err}"))
                }
            }
        }

        if let Err(err) = zip.finish() {
            return io_err!(format!(
                "Failed to finished writing zip of psml documents: {err}"
            ));
        }
        drop(zip);

        std::fs::write("uploads.zip", &zip_file).unwrap();

        log.loading(format!("Uploading {num_docs} documents..."));

        self.server()
            .await?
            .upload(
                &self.group,
                "netdox.zip",
                zip_file,
                HashMap::from([("folder", "website")]),
            )
            .await?;

        log.loading(format!("Unzipping {num_docs} documents in loading zone..."));

        let unzip_thread = self
            .server()
            .await?
            .unzip_loading_zone(
                &self.username,
                &self.group,
                "netdox.zip",
                HashMap::from([("deleteoriginal", "true")]),
            )
            .await?
            .thread;

        self.await_thread(unzip_thread).await?;

        log.loading(format!("Loading {num_docs} documents into PageSeeder..."));

        let thread = self
            .server()
            .await?
            .start_loading(
                &self.username,
                &self.group,
                HashMap::from([("overwrite", "true"), ("folder", UPLOAD_DIR)]),
            )
            .await?
            .thread;

        self.await_thread(thread).await?;

        log.success(format!("Uploaded {num_docs} documents to PageSeeder."));

        Ok(())
    }

    async fn prep_data<'a>(
        &'a self,
        mut con: DataStore,
        change: &'a Change,
    ) -> NetdoxResult<Vec<PublishData<'a>>> {
        use Change as CT;
        use PublishData as PC;
        match change {
            CT::Init { .. } => Ok(vec![
                PC::Create {
                    target_ids: vec!["changelog".to_string()],
                    document: changelog_document(),
<<<<<<< HEAD
                },
                PC::Create {
                    target_ids: vec!["config".to_string()],
                    document: remote_config_document(),
                },
=======
                },
                PC::Create {
                    target_ids: vec!["config".to_string()],
                    document: remote_config_document(),
                },
>>>>>>> 742eda00
            ]),

            CT::CreateDnsName { qname, .. } => Ok(vec![PC::Create {
                target_ids: vec![format!("{DNS_KEY};{qname}")],
                document: dns_name_document(&mut con, qname).await?,
            }]),

            CT::CreateDnsRecord { record, .. } => {
                let mut updates = vec![PC::Update {
                    target_id: format!("{DNS_KEY};{}", record.name),
                    future: self.add_dns_record(DNSRecords::Actual(record.clone())),
                }];

                if let Some(implied) = record.implies() {
                    updates.push(PC::Update {
                        target_id: format!("{DNS_KEY};{}", implied.name),
                        future: self.add_dns_record(DNSRecords::Implied(implied.clone())),
                    });
<<<<<<< HEAD
                }

                Ok(updates)
            }

            CT::CreatePluginNode { node_id, .. } => match con.get_node_from_raw(node_id).await? {
                Some(pnode_id) => {
                    let node = con.get_node(&pnode_id).await?;
                    Ok(vec![PC::Create {
                        target_ids: node
                            .raw_ids
                            .iter()
                            .map(|id| format!("{NODES_KEY};{id}"))
                            .collect(),
                        document: processed_node_document(&mut con, &node).await?,
                    }])
                }
=======
                }

                Ok(updates)
            }

            CT::CreatePluginNode { node_id, .. } => match con.get_node_from_raw(node_id).await? {
                Some(pnode_id) => {
                    let node = con.get_node(&pnode_id).await?;
                    Ok(vec![PC::Create {
                        target_ids: node
                            .raw_ids
                            .iter()
                            .map(|id| format!("{NODES_KEY};{id}"))
                            .collect(),
                        document: processed_node_document(&mut con, &node).await?,
                    }])
                }
>>>>>>> 742eda00
                None => {
                    redis_err!(format!(
                        "No processed node for created raw node: {}",
                        node_id
                    ))
                }
            },

            CT::UpdatedMetadata { obj_id, .. } => Ok(vec![PC::Update {
                target_id: obj_id.to_string(),
                future: self.update_metadata(con, obj_id),
            }]),

            CT::CreatedData {
                obj_id,
                data_id,
                kind,
                ..
            } => Ok(vec![PC::Update {
                target_id: obj_id.to_string(),
                future: self.create_data(con, obj_id, data_id, kind),
            }]),

            CT::UpdatedData {
                obj_id,
                data_id,
                kind,
                ..
            } => Ok(vec![PC::Update {
                target_id: obj_id.to_string(),
                future: self.update_data(con, obj_id, data_id, kind),
            }]),

            CT::CreateReport { report_id, .. } => Ok(vec![PC::Create {
                target_ids: vec![format!("{REPORTS_KEY};{report_id}")],
                document: report_document(&mut con, report_id).await?,
            }]),

            CT::UpdatedNetworkMapping { .. } => todo!("Update network mappings"),
        }
    }

    async fn prep_changes<'a>(
        &'a self,
        con: DataStore,
        changes: HashSet<&'a Change>,
    ) -> NetdoxResult<Vec<BoxFuture<NetdoxResult<()>>>> {
        let mut log = Logger::new();
        let num_changes = changes.len();

        // Fetch from redis

        log.loading(format!("Fetching data to prepare {num_changes} changes..."));
        let mut data_futures = vec![];
        for change in changes {
            data_futures.push(self.prep_data(con.clone(), change));
        }
        let data = join_all(data_futures).await;
        log.success("Fetched data from datastore.");

        // Upload and post changes

        log.loading(format!("Preparing {num_changes} changes..."));
        let mut uploads = vec![];
        let mut upload_ids = HashSet::new();
        let mut update_map: HashMap<String, Vec<BoxFuture<NetdoxResult<()>>>> = HashMap::new();
        for result in data {
            match result {
                Ok(_data) => {
                    for datum in _data {
                        match datum {
                            PublishData::Create {
                                target_ids,
                                document,
                            } => {
                                uploads.push(document);
                                upload_ids.extend(target_ids);
                            }
                            PublishData::Update { target_id, future } => {
                                match update_map.entry(target_id.to_string()) {
                                    Entry::Occupied(mut entry) => entry.get_mut().push(future),
                                    Entry::Vacant(entry) => {
                                        entry.insert(vec![future]);
                                    }
                                }
                            }
                        }
                    }
                }
                Err(err) => {
                    log.same()
                        .error("\r")
                        .error(format!("Failed to prepare change: {err}"));
                }
            }
        }
        log.success(format!("Prepared {num_changes} changes."));

        for id in upload_ids {
            // Remove updates to documents that will be uploaded
            update_map.remove(&id);
        }

        let mut updates = update_map.into_values().flatten().collect::<Vec<_>>();
        if !uploads.is_empty() {
            updates.push(self.upload_docs(uploads));
        }

        Ok(updates)
    }

    async fn apply_changes(
        &self,
        con: DataStore,
        changes: Vec<ChangelogEntry>,
    ) -> NetdoxResult<()> {
        let unique_changes = changes
            .iter()
            .map(|entry| &entry.change)
            .collect::<HashSet<_>>();

        let mut errs = vec![];
        for res in join_all(self.prep_changes(con.clone(), unique_changes).await?).await {
            if let Err(err) = res {
                errs.push(err);
            }
        }

        if !errs.is_empty() {
            return remote_err!(format!(
                "Some changes could not be published: {}",
                errs.into_iter()
                    .map(|e| e.to_string())
                    .collect::<Vec<String>>()
                    .join("\n")
            ));
        }

        if let Some(change) = changes.last() {
            let frag = last_change_fragment(change.id.clone());
            let xml = match quick_xml::se::to_string(&frag) {
                Ok(string) => string,
                Err(err) => {
                    return io_err!(format!("Failed to serialise changelog to PSML: {err}"))
                }
            };

            self.server()
                .await?
                .put_uri_fragment(
                    &self.username,
                    &self.group,
                    CHANGELOG_DOCID,
                    CHANGELOG_FRAGMENT,
                    xml,
                    None,
                )
                .await?;
        }

        Ok(())
    }
}

fn last_change_fragment(id: String) -> Fragments {
    Fragments::Fragment(
        Fragment::new(CHANGELOG_FRAGMENT.to_string()).with_content(vec![FragmentContent::Para(
            Para::new(vec![ParaContent::Text(id)]),
        )]),
    )
}<|MERGE_RESOLUTION|>--- conflicted
+++ resolved
@@ -30,10 +30,7 @@
 };
 use async_trait::async_trait;
 use futures::future::{join_all, BoxFuture};
-<<<<<<< HEAD
-=======
 use pageseeder_api::error::PSError;
->>>>>>> 742eda00
 use paris::Logger;
 use psml::{
     model::{Document, Fragment, FragmentContent, Fragments, PropertiesFragment},
@@ -120,12 +117,8 @@
 
         match xml_se::to_string_with_root("properties-fragment", &fragment) {
             Ok(content) => {
-<<<<<<< HEAD
-                self.server()
-=======
                 match self
                     .server()
->>>>>>> 742eda00
                     .await?
                     .add_uri_fragment(
                         &self.username,
@@ -253,12 +246,8 @@
 
         match xml_se::to_string(&fragment) {
             Ok(content) => {
-<<<<<<< HEAD
-                self.server()
-=======
                 match self
                     .server()
->>>>>>> 742eda00
                     .await?
                     .add_uri_fragment(
                         &self.username,
@@ -267,12 +256,6 @@
                         &content,
                         HashMap::from([("section", section), ("fragment", id)]),
                     )
-<<<<<<< HEAD
-                    .await?;
-            }
-            Err(err) => {
-                return io_err!(format!(
-=======
                     .await
                 {
                     Err(PSError::ApiError(err)) => {
@@ -288,17 +271,11 @@
             }
             Err(err) => {
                 io_err!(format!(
->>>>>>> 742eda00
                     "Failed to serialise data to PSML: {}",
                     err.to_string()
                 ))
             }
         }
-<<<<<<< HEAD
-
-        Ok(())
-=======
->>>>>>> 742eda00
     }
 
     async fn update_data(
@@ -488,19 +465,11 @@
                 PC::Create {
                     target_ids: vec!["changelog".to_string()],
                     document: changelog_document(),
-<<<<<<< HEAD
                 },
                 PC::Create {
                     target_ids: vec!["config".to_string()],
                     document: remote_config_document(),
                 },
-=======
-                },
-                PC::Create {
-                    target_ids: vec!["config".to_string()],
-                    document: remote_config_document(),
-                },
->>>>>>> 742eda00
             ]),
 
             CT::CreateDnsName { qname, .. } => Ok(vec![PC::Create {
@@ -519,7 +488,6 @@
                         target_id: format!("{DNS_KEY};{}", implied.name),
                         future: self.add_dns_record(DNSRecords::Implied(implied.clone())),
                     });
-<<<<<<< HEAD
                 }
 
                 Ok(updates)
@@ -537,25 +505,6 @@
                         document: processed_node_document(&mut con, &node).await?,
                     }])
                 }
-=======
-                }
-
-                Ok(updates)
-            }
-
-            CT::CreatePluginNode { node_id, .. } => match con.get_node_from_raw(node_id).await? {
-                Some(pnode_id) => {
-                    let node = con.get_node(&pnode_id).await?;
-                    Ok(vec![PC::Create {
-                        target_ids: node
-                            .raw_ids
-                            .iter()
-                            .map(|id| format!("{NODES_KEY};{id}"))
-                            .collect(),
-                        document: processed_node_document(&mut con, &node).await?,
-                    }])
-                }
->>>>>>> 742eda00
                 None => {
                     redis_err!(format!(
                         "No processed node for created raw node: {}",
