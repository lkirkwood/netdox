use crate::{
    config::RemoteConfig,
    config_err,
    data::{model::ObjectID, DataConn, DataStore},
    error::{NetdoxError, NetdoxResult},
    io_err,
    remote::pageseeder::{
        config::parse_config,
        psml::{DNS_OBJECT_TYPE, NODE_OBJECT_TYPE, OBJECT_ID_PROPNAME, REPORT_OBJECT_TYPE},
        publish::PSPublisher,
    },
    remote_err,
};

use async_trait::async_trait;
use lazy_static::lazy_static;
use pageseeder_api::{
    error::PSError,
    model::{Thread, ThreadStatus, ThreadZip},
    oauth::{PSCredentials, PSToken},
    PSServer,
};
use psml::{
    model::{Document, FragmentContent, Fragments},
    text::ParaContent,
};
use quick_xml::de;
use regex::Regex;
use serde::{Deserialize, Serialize};
use std::{
    collections::HashMap,
    io::{Cursor, Read},
};
use tokio::sync::Mutex;
use zip::ZipArchive;

use super::{
    config::{REMOTE_CONFIG_DOCID, REMOTE_CONFIG_FNAME},
    psml::OBJECT_TYPE_PROPNAME,
};

pub const CHANGELOG_DOCID: &str = "_nd_changelog";
pub const CHANGELOG_FRAGMENT: &str = "last-change";

lazy_static! {
    static ref DOCID_INVALID_CHARS: Regex = Regex::new("[^a-zA-Z0-9_-]").unwrap();
}

/// Returns the docid of a DNS object's document from its qualified name.
pub fn dns_qname_to_docid(qname: &str) -> String {
    format!(
        "_nd_{DNS_OBJECT_TYPE}_{}",
        DOCID_INVALID_CHARS.replace_all(qname, "_")
    )
}

/// Returns the docid of a Node's document from its link id.
pub fn node_id_to_docid(link_id: &str) -> String {
    format!(
        "_nd_{NODE_OBJECT_TYPE}_{}",
        DOCID_INVALID_CHARS.replace_all(link_id, "_")
    )
}

pub fn report_id_to_docid(id: &str) -> String {
    format!(
        "_nd_{REPORT_OBJECT_TYPE}_{}",
        DOCID_INVALID_CHARS.replace_all(id, "_")
    )
}

#[derive(Serialize, Deserialize, Debug)]
pub struct PSRemote {
    pub url: String,
    pub client_id: String,
    pub client_secret: String,
    pub username: String,
    pub group: String,
    #[serde(skip)]
    pub pstoken: Mutex<Option<PSToken>>,
}

impl PSRemote {
    /// Returns a PSServer instance with a shared token.
    pub async fn server(&self) -> NetdoxResult<PSServer> {
        let creds = PSCredentials::ClientCredentials {
            id: self.client_id.clone(),
            secret: self.client_secret.clone(),
        };

        let mut token = self.pstoken.lock().await;
        match token.is_some() {
            true => Ok(PSServer::preauth(
                self.url.clone(),
                creds,
                token.as_ref().unwrap().clone(),
            )),
            false => {
                let server = PSServer::new(self.url.clone(), creds);
                if let Err(err) = server.update_token().await {
                    return remote_err!(format!("Failed to get PS auth token: {err}"));
                }

                let _ = token.insert(
                    server
                        .token
                        .lock()
                        .as_ref()
                        .unwrap()
                        .as_ref()
                        .unwrap()
                        .to_owned(),
                );

                Ok(server)
            }
        }
    }

    pub async fn _uri_from_path(&self, path: &str) -> NetdoxResult<String> {
        let (folder, file) = match path.rsplit_once('/') {
            None => ("", path),
            Some(tuple) => tuple,
        };

        let group_slug = self.group.replace('-', "/");
        let filter =
            format!("pstype:document,psfilename:{file},psfolder:/ps/{group_slug}/{folder}");

        let server = self.server().await?;
        let search_results = server
            .group_search(&self.group, HashMap::from([("filters", filter.as_str())]))
            .await?;

        let page = match search_results.first() {
            None => {
                return remote_err!(format!("No pages of results for document at path: {path}"))
            }
            Some(page) => page,
        };

        let result = match page.results.first() {
            None => return remote_err!(format!("No results for document at path: {path}")),
            Some(result) => result,
        };

        for field in &result.fields {
            if field.name == "psid" {
                if field.value.is_empty() {
                    return remote_err!(format!(
                        "URI field was empty for document at path: {path}"
                    ));
                } else {
                    return Ok(field.value.clone());
                }
            }
        }

        remote_err!(format!("No document had a URI at path: {path}"))
    }

    /// Waits for a thread to finish.
    pub async fn await_thread(&self, mut thread: Thread) -> NetdoxResult<Thread> {
        let server = self.server().await?;
        loop {
            if !thread.status.running() {
                match thread.status {
                    // TODO check meaning of warning status
                    ThreadStatus::Completed | ThreadStatus::Warning => return Ok(thread),
                    ThreadStatus::Error | ThreadStatus::Failed | ThreadStatus::Cancelled => {
                        let mut err = format!("Thread has status {}", thread.status);
                        if let Some(message) = thread.message {
                            err.push_str(&format!("; message was: {}", message.message));
                        }
                        return remote_err!(err);
                    }
                    _ => unreachable!(),
                }
            }
            thread = server.thread_progress(&thread.id).await?;
        }
    }

    pub async fn download_config(&self, zip: ThreadZip) -> NetdoxResult<RemoteConfig> {
        let zip_resp = self
            .server()
            .await?
            .checked_get(
                format!("ps/member-resource/{}/{}", self.group, zip.filename),
                None,
                None,
            )
            .await?;

        let mut zip_reader = match zip_resp.bytes().await {
            Ok(bytes) => Cursor::new(bytes),
            Err(err) => {
                return remote_err!(format!(
                    "Failed to get bytes of zip file from remote: {err:?}"
                ))
            }
        };

        let mut zip = match ZipArchive::new(&mut zip_reader) {
            Ok(zip) => zip,
            Err(err) => {
                return io_err!(format!(
                    "Failed to read bytes from remote as zip: {}",
                    err.to_string()
                ))
            }
        };

        let mut file = match zip.by_name(REMOTE_CONFIG_FNAME) {
            Ok(file) => file,
            Err(err) => {
                return remote_err!(format!(
                    "Zip from remote server has no file config.psml: {}",
                    err.to_string()
                ))
            }
        };

        let mut string = String::new();
        file.read_to_string(&mut string)?;

        let doc: Document = match de::from_str(&string) {
            Ok(doc) => doc,
            Err(err) => {
                return config_err!(format!(
                    "Failed to parse config file from remote as PSML: {}",
                    err.to_string()
                ))
            }
        };

        parse_config(doc)
    }

    /// Gets the ID of the latest change to be published to PageSeeder (if any).
    pub async fn get_last_change(&self) -> NetdoxResult<Option<String>> {
        let ps_log = match self
            .server()
            .await?
            .get_uri_fragment(
                &self.username,
                &self.group,
                CHANGELOG_DOCID,
                CHANGELOG_FRAGMENT,
                HashMap::new(),
            )
            .await
        {
            Ok(log) => log,
            Err(PSError::ApiError(api_err)) => {
                if api_err.message == "Unable to find matching uri." {
                    return Ok(None);
                } else {
                    Err(PSError::ApiError(api_err))?
                }
            }
            Err(other) => Err(other)?,
        };

        let para = match ps_log.fragment {
            Some(Fragments::Fragment(frag)) => {
                match frag.content.first() {
                    Some(FragmentContent::Para(para)) => para.clone(),
                    _ => return remote_err!(
                    "Changelog last-change fragment on PageSeeder has incorrect content (expected single para)".to_string()
                )
                }
            }
            _ => {
                return remote_err!(
                    "Changelog on PageSeeder has incorrect content (expected fragment)".to_string()
                )
            }
        };

        match para.content.into_iter().next() {
            Some(ParaContent::Text(text)) => Ok(Some(text)),
            _ => Ok(None),
        }
    }
}

lazy_static! {
    static ref OBJECT_ID_INDEX_PROPERTY: String = format!("psproperty-{OBJECT_ID_PROPNAME}");
    static ref OBJECT_TYPE_INDEX_PROPERTY: String = format!("psproperty-{OBJECT_TYPE_PROPNAME}");
}

#[async_trait]
impl crate::remote::RemoteInterface for PSRemote {
    async fn test(&self) -> NetdoxResult<()> {
        match self.server().await?.get_group(&self.group).await {
            Ok(_) => Ok(()),
            Err(err) => remote_err!(err.to_string()),
        }
    }

    async fn config(&self) -> NetdoxResult<RemoteConfig> {
        let thread = self
            .await_thread(
                self.server()
                    .await?
                    .uri_export(&self.username, REMOTE_CONFIG_DOCID, vec![])
                    .await?,
            )
            .await?;

        match thread.zip {
            Some(zip) => self.download_config(zip).await,
            None => {
                remote_err!(format!(
                    "Thread with id ({}) has no zip attached.",
                    thread.id
                ))
            }
        }
    }

    async fn labeled(&self, label: &str) -> NetdoxResult<Vec<ObjectID>> {
        let filter = format!("pslabel:{label}");
        let results = self
            .server()
            .await?
            .group_search(&self.group, HashMap::from([("filters", filter.as_ref())]))
            .await?;

        let mut labeled = vec![];
        for page in results {
            for result in page.results {
                let mut obj_id = None;
                let mut obj_type = None;
                for field in result.fields {
                    if field.name == *OBJECT_ID_INDEX_PROPERTY {
                        obj_id = Some(field.value);
                    } else if field.name == *OBJECT_TYPE_INDEX_PROPERTY {
                        obj_type = Some(field.value);
                    }
                }

                if let (Some(obj_id), Some(obj_type)) = (obj_id, obj_type) {
                    labeled.push(match obj_type.as_str() {
                        DNS_OBJECT_TYPE => ObjectID::DNS(obj_id),
                        NODE_OBJECT_TYPE => ObjectID::Node(obj_id),
                        REPORT_OBJECT_TYPE => ObjectID::Report(obj_id),
                        _ => {
                            return remote_err!(format!(
                                "Invalid object type in document on remote: {obj_type}"
                            ))
                        }
                    })
                }
            }
        }

        Ok(labeled)
    }

    async fn publish(&self, mut con: DataStore) -> NetdoxResult<()> {
        let changes = con
            .get_changes(self.get_last_change().await?.as_deref())
            .await?;
        self.apply_changes(con, changes).await?;

        Ok(())
    }
}

#[cfg(test)]
mod tests {
    use super::*;
    use std::{env, fs};

    use quick_xml::de;

    use crate::remote::RemoteInterface;

    fn remote() -> PSRemote {
        PSRemote {
            url: env::var("PS_TEST_URL").expect("Set environment variable PS_TEST_URL"),
            client_id: env::var("PS_TEST_ID").expect("Set environment variable PS_TEST_ID"),
            client_secret: env::var("PS_TEST_SECRET")
                .expect("Set environment variable PS_TEST_SECRET"),
            group: env::var("PS_TEST_GROUP").expect("Set environment variable PS_TEST_GROUP"),
            username: env::var("PS_TEST_USER").expect("Set environment variable PS_TEST_USER"),
<<<<<<< HEAD
=======
            pstoken: Default::default(),
>>>>>>> 1344c708
        }
    }

    #[test]
    fn test_config() {
        let string = fs::read_to_string("test/config.psml").unwrap();
        let config = de::from_str(&string).unwrap();
        parse_config(config).unwrap();
    }

<<<<<<< HEAD
    #[ignore]
=======
>>>>>>> 1344c708
    #[tokio::test]
    async fn test_config_remote() {
        remote().config().await.unwrap();
    }

<<<<<<< HEAD
    #[ignore]
=======
>>>>>>> 1344c708
    #[tokio::test]
    async fn test_changelog() {
        remote().get_last_change().await.unwrap();
    }
}<|MERGE_RESOLUTION|>--- conflicted
+++ resolved
@@ -386,10 +386,6 @@
                 .expect("Set environment variable PS_TEST_SECRET"),
             group: env::var("PS_TEST_GROUP").expect("Set environment variable PS_TEST_GROUP"),
             username: env::var("PS_TEST_USER").expect("Set environment variable PS_TEST_USER"),
-<<<<<<< HEAD
-=======
-            pstoken: Default::default(),
->>>>>>> 1344c708
         }
     }
 
@@ -400,19 +396,13 @@
         parse_config(config).unwrap();
     }
 
-<<<<<<< HEAD
     #[ignore]
-=======
->>>>>>> 1344c708
     #[tokio::test]
     async fn test_config_remote() {
         remote().config().await.unwrap();
     }
 
-<<<<<<< HEAD
     #[ignore]
-=======
->>>>>>> 1344c708
     #[tokio::test]
     async fn test_changelog() {
         remote().get_last_change().await.unwrap();
