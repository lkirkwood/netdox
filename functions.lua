--- conflicted
+++ resolved
@@ -389,16 +389,6 @@
 
     local created = false
     local changed = false
-<<<<<<< HEAD
-    local details_key = string.format("%s;details", data_key)
-    local dtype = redis.call("TYPE", details_key)["ok"]
-
-    if dtype == "none" then
-        created = true
-    elseif dtype ~= "hash" then
-        redis.call("DEL", data_key)
-        changed = true
-=======
 
     if #content == 0 then
         return
@@ -412,7 +402,6 @@
             redis.call("DEL", key)
             changed = true
         end
->>>>>>> 85679616
     end
 
     local old_details = list_to_map(redis.call("HGETALL", details_key))
