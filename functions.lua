--- conflicted
+++ resolved
@@ -76,10 +76,14 @@
 local DNS_IGNORE_KEY = 'dns_ignore'
 
 local function create_dns(names, args)
-<<<<<<< HEAD
-    local qname = qualify_dns_name(names[1])
-    local plugin, rtype, value = unpack(args)
-    local changed = false
+  local qname = qualify_dns_name(names[1])
+
+  if redis.call('SISMEMBER', DNS_IGNORE_KEY, qname) == 1 then
+    return
+  end
+
+  local plugin, rtype, value = unpack(args)
+  local changed = false
 
     if rtype ~= nil then
         rtype = string.upper(rtype)
@@ -118,54 +122,6 @@
             end
         end
     end
-=======
-  local qname = qualify_dns_name(names[1])
-
-  if redis.call('SISMEMBER', DNS_IGNORE_KEY, qname) == 1 then
-    return
-  end
-
-  local plugin, rtype, value = unpack(args)
-  local changed = false
-
-	if rtype ~= nil then
-		rtype = string.upper(rtype)
-	end
-
-	if redis.call("SADD", DNS_KEY, qname) ~= 0 then
-		create_change("create dns name", qname, plugin)
-		changed = true
-	end
-
-	local name_plugins = string.format("%s;%s;plugins", DNS_KEY, qname)
-	if redis.call("SADD", name_plugins, plugin) ~= 0 then
-		if not changed then
-			create_change("add plugin to dns name", name_plugins, plugin)
-			changed = true
-		end
-	end
-
-	if value ~= nil and rtype ~= nil then
-		-- Record record type for name and plugin.
-		local name_plugin_rtypes = string.format("%s;%s;%s", DNS_KEY, qname, plugin)
-		redis.call("SADD", name_plugin_rtypes, rtype)
-
-		-- Qualify value if it is an address.
-		if ADDRESS_RTYPES[rtype] then
-			value = qualify_dns_name(value)
-			create_dns({ value }, { plugin })
-		end
-
-		-- Add value to set.
-		local value_set = string.format("%s;%s;%s;%s", DNS_KEY, qname, plugin, rtype)
-		if redis.call("SADD", value_set, value) ~= 0 then
-			if not changed then
-				create_change("create dns record", string.format("%s;%s", value_set, value), plugin)
-				changed = true
-			end
-		end
-	end
->>>>>>> 010727d2
 end
 
 -- TODO review this
@@ -208,7 +164,6 @@
 local NODES_KEY = "nodes"
 
 local function create_node(dns_names, args)
-<<<<<<< HEAD
     local dns_qnames = qualify_dns_names(dns_names)
 
     local plugin, name, exclusive, link_id = unpack(args)
@@ -218,14 +173,12 @@
         create_dns({ qname }, { plugin })
     end
 
-    local node_id = string.format("%s;%s", dns_names_to_node_id(dns_qnames), plugin)
-    local node_key = string.format("%s;%s", NODES_KEY, node_id)
-    redis.call("SADD", NODES_KEY, node_id)
-
-    local node_count = tonumber(redis.call("GET", node_key))
-    if node_count == nil then
-        node_count = 0
-    end
+  local node_id = string.format('%s;%s', dns_names_to_node_id(dns_qnames), plugin)
+  redis.call('SADD', NODES_KEY, node_id)
+
+  local node_key = string.format('%s;%s', NODES_KEY, node_id)
+  local node_count = tonumber(redis.call('GET', node_key))
+  if node_count == nil then node_count = 0 end
 
     for index = 1, node_count do
         local details = list_to_map(redis.call("HGETALL", string.format("%s;%s", node_key, index)))
@@ -247,44 +200,6 @@
     create_change("create plugin node", node_id, plugin)
 
     return node_details
-=======
-	local dns_qnames = qualify_dns_names(dns_names)
-
-	local plugin, name, exclusive, link_id = unpack(args)
-	exclusive = exclusive or "false"
-
-	for _, qname in ipairs(dns_qnames) do
-		create_dns({ qname }, { plugin })
-	end
-
-  local node_id = string.format('%s;%s', dns_names_to_node_id(dns_qnames), plugin)
-  redis.call('SADD', NODES_KEY, node_id)
-
-  local node_key = string.format('%s;%s', NODES_KEY, node_id)
-  local node_count = tonumber(redis.call('GET', node_key))
-  if node_count == nil then node_count = 0 end
-
-	for index = 1, node_count do
-		local details = list_to_map(redis.call("HGETALL", string.format("%s;%s", node_key, index)))
-		if details["name"] == name and details["exclusive"] == exclusive and details["link_id"] == link_id then
-			return
-		end
-	end
-
-	local index = redis.call("INCR", node_key)
-	local node_details = string.format("%s;%s", node_key, index)
-	if name ~= nil then
-		redis.call("HSET", node_details, "name", name)
-	end
-	redis.call("HSET", node_details, "exclusive", exclusive)
-	if link_id ~= nil then
-		redis.call("HSET", node_details, "link_id", link_id)
-	end
-
-	create_change("create plugin node", node_id, plugin)
-
-	return node_details
->>>>>>> 010727d2
 end
 
 --- METADATA
